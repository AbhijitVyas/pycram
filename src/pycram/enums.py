--- conflicted
+++ resolved
@@ -20,7 +20,6 @@
     FAILED = 3
 
 
-<<<<<<< HEAD
 class JointType(Enum):
     """
     Enum for readable joint types.
@@ -30,7 +29,8 @@
     SPHERICAL = 2
     PLANAR = 3
     FIXED = 4
-=======
+
+
 class Grasp(Enum):
     """
     Enum for Grasp orientations.
@@ -39,4 +39,3 @@
     LEFT = 1
     RIGHT = 2
     TOP = 3
->>>>>>> ba744efc
