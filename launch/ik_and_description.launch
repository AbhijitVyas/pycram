<launch>
  <arg name="robot" default="pr2" />

  <node pkg="kdl_ik_service" type="start_ros_server.py" name="kdl_ik_service" output="screen" />

  <!-- PR2 URDF -->
<<<<<<< HEAD
<!--
  <group if="$(arg upload)">
=======

  <group if="$(eval robot == 'pr2')">
>>>>>>> dd84cbdb
    <param name="robot_description"
           command="$(find xacro)/xacro
                    '$(find pr2_description)/robots/pr2.urdf.xacro'"/>
  </group>

<<<<<<< HEAD
  <param textfile="$(find pycram)/resources/boxy.urdf" name="robot_description"/>

  <!--
=======
  <group if="$(eval robot == 'boxy')">
    <param name="robot_description"
              textfile="$(find pycram)/resources/boxy.urdf"/>
  </group>

  <group if="$(eval robot == 'donbot')">
    <param name="robot_description"
              textfile="$(find pycram)/resources/donbot.urdf"/>
  </group>


<!--
>>>>>>> dd84cbdb
  In ROS Noetic the xacro file for boxy doesnt seem to work, as a quick fix use the line above
  <include file="$(find iai_boxy_description)/launch/upload_boxy.launch" />
-->

</launch><|MERGE_RESOLUTION|>--- conflicted
+++ resolved
@@ -4,23 +4,13 @@
   <node pkg="kdl_ik_service" type="start_ros_server.py" name="kdl_ik_service" output="screen" />
 
   <!-- PR2 URDF -->
-<<<<<<< HEAD
-<!--
-  <group if="$(arg upload)">
-=======
 
   <group if="$(eval robot == 'pr2')">
->>>>>>> dd84cbdb
     <param name="robot_description"
            command="$(find xacro)/xacro
                     '$(find pr2_description)/robots/pr2.urdf.xacro'"/>
   </group>
 
-<<<<<<< HEAD
-  <param textfile="$(find pycram)/resources/boxy.urdf" name="robot_description"/>
-
-  <!--
-=======
   <group if="$(eval robot == 'boxy')">
     <param name="robot_description"
               textfile="$(find pycram)/resources/boxy.urdf"/>
@@ -33,7 +23,6 @@
 
 
 <!--
->>>>>>> dd84cbdb
   In ROS Noetic the xacro file for boxy doesnt seem to work, as a quick fix use the line above
   <include file="$(find iai_boxy_description)/launch/upload_boxy.launch" />
 -->
